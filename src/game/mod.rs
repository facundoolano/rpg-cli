--- conflicted
+++ resolved
@@ -14,11 +14,8 @@
 use tombstone::Tombstone;
 
 pub mod battle;
-<<<<<<< HEAD
 mod datafile;
-=======
 mod game040;
->>>>>>> c18ccbbb
 pub mod tombstone;
 
 #[derive(Debug)]
@@ -36,12 +33,8 @@
     pub gold: i32,
     pub quests: QuestList,
     inventory: HashMap<String, Vec<Box<dyn Item>>>,
-<<<<<<< HEAD
-    tombstones: HashMap<Location, Tombstone>,
+    tombstones: HashMap<String, Tombstone>,
     inspected: HashSet<Location>,
-=======
-    tombstones: HashMap<String, Tombstone>,
->>>>>>> c18ccbbb
 }
 
 impl Game {
@@ -59,11 +52,7 @@
     }
 
     pub fn load() -> Result<Self, Error> {
-<<<<<<< HEAD
         let data: Vec<u8> = datafile::read().or(Err(Error::NoDataFile))?;
-        let game: Game = bincode::deserialize(&data).unwrap();
-=======
-        let data = fs::read(data_file()).or(Err(Error::NoDataFile))?;
         let game: Game = if let Ok(game) = serde_json::from_slice(&data) {
             game
         } else {
@@ -71,23 +60,12 @@
             // it may be a file from v0.4.0
             game040::deserialize(&data).unwrap()
         };
->>>>>>> c18ccbbb
         Ok(game)
     }
 
     pub fn save(&self) -> Result<(), io::Error> {
-<<<<<<< HEAD
-        let data = bincode::serialize(&self).unwrap();
+        let data = serde_json::to_vec(&self).unwrap();
         datafile::write(data)
-=======
-        let rpg_dir = rpg_dir();
-        if !rpg_dir.exists() {
-            fs::create_dir(&rpg_dir).unwrap();
-        }
-
-        let data = serde_json::to_vec(&self).unwrap();
-        fs::write(data_file(), &data)
->>>>>>> c18ccbbb
     }
 
     /// Remove the game data and reset this reference.
@@ -208,20 +186,11 @@
     }
 
     /// If there's a tombstone laying in the current location, pick up its items
-<<<<<<< HEAD
     fn pick_up_tombstone(&mut self) {
-        if let Some(mut tombstone) = self.tombstones.remove(&self.location) {
+        if let Some(mut tombstone) = self.tombstones.remove(&self.location.to_string()) {
             let (items, gold) = tombstone.pick_up(self);
             log::tombstone(&items, gold);
             quest::handle_tombstone(self);
-=======
-    fn pick_up_tombstone(&mut self) -> bool {
-        if let Some(mut tombstone) = self.tombstones.remove(&self.location.to_string()) {
-            tombstone.pick_up(self);
-            true
-        } else {
-            false
->>>>>>> c18ccbbb
         }
     }
 
