use super::Game;
<<<<<<< HEAD
use crate::character::{Character, Dead};
use crate::event::Event;
=======
use crate::character::{AttackType, Character, Dead};
>>>>>>> 067c7fb8
use crate::item::key::Key;
use crate::log;

/// Run a turn-based combat between the game's player and the given enemy.
/// Return Ok(xp gained) if the player wins, or Err(()) if it loses.
pub fn run(game: &mut Game, enemy: &mut Character) -> Result<i32, Dead> {
    // These accumulators get increased based on the characters speed:
    // the faster will get more frequent turns.
    // This could be generalized to player vs enemy parties
    let (mut pl_accum, mut en_accum) = (0, 0);
    let mut xp = 0;

    while enemy.current_hp > 0 {
        pl_accum += game.player.speed();
        en_accum += enemy.speed();

        if pl_accum >= en_accum {
            if !autopotion(game, enemy) && !autoether(game, enemy) {
                let (new_xp, _) = game.player.attack(enemy);
                xp += new_xp;
            }

            game.apply_status_effects()?;
            pl_accum = -1;
        } else {
            let (_, dead) = enemy.attack(&mut game.player);
            dead?;

            // some duplication with game mod
            let (hp, mp) = enemy.apply_status_effects().unwrap_or_default();
            log::status_effect(enemy, hp, mp);

            en_accum = -1;
        }
    }

    Ok(xp)
}

<<<<<<< HEAD
=======
// FIXME remove duplication between these two functions,
// move char-specific logic to char module
/// Attack enemy, returning the gained experience
fn player_attack(game: &mut Game, enemy: &mut Character) -> i32 {
    let (attack_type, damage, mp_cost, new_xp) = game.player.generate_attack(enemy);
    game.player.update_mp(-mp_cost);
    enemy.update_hp(-damage).unwrap_or_default();

    if let AttackType::Effect(status) = attack_type {
        enemy.status_effect = Some(status);
    }

    log::attack(enemy, &attack_type, damage, mp_cost);
    new_xp
}

/// Attack player, returning Err(Dead) if the player dies.
fn enemy_attack(game: &mut Game, enemy: &mut Character) -> Result<(), Dead> {
    let (attack_type, damage, mp_cost, _xp) = enemy.generate_attack(&game.player);
    enemy.update_mp(-mp_cost);
    let result = game.player.update_hp(-damage).map(|_| ());

    if let AttackType::Effect(status) = attack_type {
        game.player.status_effect = Some(status);
    }

    log::attack(&game.player, &attack_type, damage, mp_cost);
    result
}

>>>>>>> 067c7fb8
/// If the player is low on hp and has a potion available use it
/// instead of attacking in the current turn.
fn autopotion(game: &mut Game, enemy: &Character) -> bool {
    if game.player.current_hp > game.player.max_hp() / 3 {
        return false;
    }

    // If there's a good chance of winning the battle on the next attack,
    // don't use the potion.
    let (potential_damage, _) = game.player.damage(enemy);
    if potential_damage >= enemy.current_hp {
        return false;
    }

    game.use_item(Key::Potion).is_ok()
}

fn autoether(game: &mut Game, enemy: &Character) -> bool {
    if !game.player.class.is_magic() || game.player.can_magic_attack() {
        return false;
    }

    // If there's a good chance of winning the battle on the next attack,
    // don't use the ether.
    let (potential_damage, _) = game.player.damage(enemy);
    if potential_damage >= enemy.current_hp {
        return false;
    }

    game.use_item(Key::Ether).is_ok()
}

#[cfg(test)]
mod tests {
    use super::*;
    use crate::character;
    use crate::character::class;

    #[test]
    fn won() {
        let enemy_base = class::Class::random(class::Category::Common);
        let enemy_class = class::Class {
            speed: class::Stat(1, 1),
            hp: class::Stat(15, 1),
            strength: class::Stat(5, 1),
            ..enemy_base.clone()
        };
        let mut enemy = character::Character::new(enemy_class.clone(), 1);

        let mut game = Game::new();
        let player_class = class::Class {
            speed: class::Stat(2, 1),
            hp: class::Stat(20, 1),
            strength: class::Stat(10, 1), // each hit will take 10hp
            ..game.player.class.clone()
        };
        game.player = character::Character::new(player_class, 1);

        // expected turns
        // enemy - 10hp
        // player - 5 hp
        // enemy - 10hp

        let result = game.battle(&mut enemy);
        assert!(result.is_ok());
        assert_eq!(15, game.player.current_hp);
        assert_eq!(1, game.player.level);
        assert_eq!(20, game.player.xp);

        // extra 100g for the completed quest
        assert_eq!(150, game.gold);

        let mut enemy = character::Character::new(enemy_class.clone(), 1);

        // same turns, added xp increases level

        let result = game.battle(&mut enemy);
        assert!(result.is_ok());
        assert_eq!(2, game.player.level);
        assert_eq!(10, game.player.xp);
        // extra 100g for level up quest
        assert_eq!(300, game.gold);
    }

    #[test]
    fn lost() {
        let mut game = Game::new();
        let enemy_class = class::Class::random(class::Category::Common);
        let mut enemy = character::Character::new(enemy_class.clone(), 10);
        let result = game.battle(&mut enemy);
        assert!(result.is_err());
    }

    #[test]
    fn magic_attacks() {
        let mut game = Game::new();
        let enemy_base = class::Class::random(class::Category::Common);
        let enemy_class = class::Class {
            speed: class::Stat(1, 1),
            hp: class::Stat(100, 1),
            strength: class::Stat(5, 1),
            ..enemy_base.clone()
        };
        let mut enemy = character::Character::new(enemy_class, 1);

        game.player.change_class("mage").unwrap_or_default();
        let player_class = class::Class {
            speed: class::Stat(2, 1),
            hp: class::Stat(20, 1),
            strength: class::Stat(10, 1), // each hit will take 10hp
            mp: Some(class::Stat(10, 1)),
            ..game.player.class.clone()
        };
        game.player = character::Character::new(player_class, 1);

        // mage -mp with enough mp
        player_attack(&mut game, &mut enemy);
        assert_eq!(7, game.player.current_mp);
        assert_eq!(70, enemy.current_hp);

        player_attack(&mut game, &mut enemy);
        player_attack(&mut game, &mut enemy);
        assert_eq!(1, game.player.current_mp);
        assert_eq!(10, enemy.current_hp);

        // mage -mp=0 without enough mp
        player_attack(&mut game, &mut enemy);
        assert_eq!(1, game.player.current_mp);
        assert_eq!(7, enemy.current_hp);
    }
}<|MERGE_RESOLUTION|>--- conflicted
+++ resolved
@@ -1,10 +1,5 @@
 use super::Game;
-<<<<<<< HEAD
 use crate::character::{Character, Dead};
-use crate::event::Event;
-=======
-use crate::character::{AttackType, Character, Dead};
->>>>>>> 067c7fb8
 use crate::item::key::Key;
 use crate::log;
 
@@ -27,6 +22,7 @@
                 xp += new_xp;
             }
 
+            // FIXME remove this method, call directly. maybe extract to helper
             game.apply_status_effects()?;
             pl_accum = -1;
         } else {
@@ -44,39 +40,6 @@
     Ok(xp)
 }
 
-<<<<<<< HEAD
-=======
-// FIXME remove duplication between these two functions,
-// move char-specific logic to char module
-/// Attack enemy, returning the gained experience
-fn player_attack(game: &mut Game, enemy: &mut Character) -> i32 {
-    let (attack_type, damage, mp_cost, new_xp) = game.player.generate_attack(enemy);
-    game.player.update_mp(-mp_cost);
-    enemy.update_hp(-damage).unwrap_or_default();
-
-    if let AttackType::Effect(status) = attack_type {
-        enemy.status_effect = Some(status);
-    }
-
-    log::attack(enemy, &attack_type, damage, mp_cost);
-    new_xp
-}
-
-/// Attack player, returning Err(Dead) if the player dies.
-fn enemy_attack(game: &mut Game, enemy: &mut Character) -> Result<(), Dead> {
-    let (attack_type, damage, mp_cost, _xp) = enemy.generate_attack(&game.player);
-    enemy.update_mp(-mp_cost);
-    let result = game.player.update_hp(-damage).map(|_| ());
-
-    if let AttackType::Effect(status) = attack_type {
-        game.player.status_effect = Some(status);
-    }
-
-    log::attack(&game.player, &attack_type, damage, mp_cost);
-    result
-}
-
->>>>>>> 067c7fb8
 /// If the player is low on hp and has a potion available use it
 /// instead of attacking in the current turn.
 fn autopotion(game: &mut Game, enemy: &Character) -> bool {
