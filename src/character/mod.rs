use crate::item::equipment;
<<<<<<< HEAD
use crate::item::equipment::Equipment;
use crate::item::ring::{Ring, RingSet};
=======
>>>>>>> 64341a48
use crate::randomizer::{random, Randomizer};
use class::Class;
use serde::{Deserialize, Serialize};
use std::cmp::{max, min};

pub mod class;
pub mod enemy;

#[derive(Serialize, Deserialize)]
#[serde(default)]
pub struct Character {
    pub class: Class,
<<<<<<< HEAD
    pub sword: Option<equipment::Sword>,
    pub shield: Option<equipment::Shield>,
    pub rings: RingSet,
=======
    pub equip: equipment::Equipment,
>>>>>>> 64341a48

    pub level: i32,
    pub xp: i32,

    max_hp: i32,
    pub current_hp: i32,

    max_mp: i32,
    pub current_mp: i32,

    strength: i32,
    speed: i32,
    pub status_effect: Option<StatusEffect>,
}

#[derive(Serialize, Deserialize, Debug, Clone, Copy, PartialEq)]
#[serde(rename_all = "snake_case")]
pub enum StatusEffect {
    Burn,
    Poison,
}

pub struct Dead;
pub struct ClassNotFound;

impl Default for Character {
    fn default() -> Self {
        Character::player()
    }
}

impl Character {
    pub fn player() -> Self {
        Self::new(Class::player_first().clone(), 1)
    }

    pub fn name(&self) -> String {
        self.class.name.to_string()
    }

    pub fn is_player(&self) -> bool {
        self.class.category == class::Category::Player
    }

    pub fn new(class: Class, level: i32) -> Self {
        let max_hp = class.hp.base();
        let strength = class.strength.base();
        let speed = class.speed.base();
        let max_mp = class.mp.as_ref().map_or(0, |mp| mp.base());

        let mut character = Self {
            class,
            equip: equipment::Equipment::new(),
            level: 1,
            xp: 0,
            max_hp,
            current_hp: max_hp,
            max_mp,
            current_mp: max_mp,
            strength,
            speed,
            status_effect: None,
            rings: RingSet::new(),
        };

        for _ in 1..level {
            character.increase_level();
        }

        character
    }

    /// Replace the character class with the one given by name.
    /// XP is lost. If the character is at level 1, it works as a re-roll
    /// with the new class; at other levels the initial stats are preserved.
    pub fn change_class(&mut self, name: &str) -> Result<i32, ClassNotFound> {
        if name == self.class.name {
            Ok(0)
        } else if let Some(class) = Class::player_by_name(name) {
            let lost_xp = self.xp;

            if self.level == 1 {
                // if class change is done at level 1, it works as a game reset
                // the player stats are regenerated with the new class
                // if equipment was already set, it is preserved
                let equip = std::mem::take(&mut self.equip);
                *self = Self::new(class.clone(), 1);
                self.equip = equip;
            } else {
                self.class = class.clone();

                // if switching to a magic class on a higher level, we need to
                // force the base mp so it can attack like a level 1 char
                // rather than having no magic at all
                if class.is_magic() && self.max_mp == 0 {
                    let base_mp = class.mp.as_ref().map(|mp| mp.base()).unwrap();
                    self.max_mp = base_mp;
                    self.current_mp = base_mp;
                }
            }

            self.xp = 0;
            Ok(lost_xp)
        } else {
            Err(ClassNotFound)
        }
    }

    /// Raise the level and all the character stats.
    pub fn increase_level(&mut self) {
        self.level += 1;
        self.increase_strength();
        self.increase_speed();
        self.increase_hp();
        self.increase_mp();
    }

    pub fn increase_strength(&mut self) -> i32 {
        let inc = self.class.strength.increase();
        self.strength += inc;
        inc
    }

    pub fn increase_speed(&mut self) -> i32 {
        let inc = self.class.speed.increase();
        self.speed += inc;
        inc
    }

    pub fn increase_hp(&mut self) -> i32 {
        // the current should increase proportionally but not
        // erase previous damage
        let previous_damage = self.max_hp() - self.current_hp;
        let inc = self.class.hp.increase();
        self.max_hp += inc;
        self.current_hp = self.max_hp() - previous_damage;
        inc
    }

    pub fn increase_mp(&mut self) -> i32 {
        // the current should increase proportionally but not
        // erase previous mp consumption
        let previous_used_mp = self.max_mp() - self.current_mp;
        let inc = self.class.mp.as_ref().map_or(0, |mp| mp.increase());
        self.max_mp += inc;
        self.current_mp = self.max_mp() - previous_used_mp;
        inc
    }

    /// Add to the accumulated experience points, possibly increasing the level.
    pub fn add_experience(&mut self, xp: i32) -> i32 {
        self.xp += xp;

        let mut increased_levels = 0;
        let mut for_next = self.xp_for_next();
        while self.xp >= for_next {
            self.increase_level();
            self.xp -= for_next;
            increased_levels += 1;
            for_next = self.xp_for_next();
        }
        increased_levels
    }

    pub fn receive_damage(&mut self, damage: i32) -> Result<(), Dead> {
        if damage >= self.current_hp {
            self.current_hp = 0;
            Err(Dead)
        } else {
            self.current_hp -= damage;
            Ok(())
        }
    }

    pub fn is_dead(&self) -> bool {
        self.current_hp == 0
    }

    /// Restore up to the given amount of health points (not exceeding the max_hp).
    /// Return the amount actually restored.
    pub fn heal(&mut self, amount: i32) -> i32 {
        let previous = self.current_hp;
        self.current_hp = min(self.max_hp(), self.current_hp + amount);
        self.current_hp - previous
    }

    pub fn restore_mp(&mut self, amount: i32) -> i32 {
        let previous = self.current_mp;
        self.current_mp = min(self.max_mp(), self.current_mp + amount);
        self.current_mp - previous
    }

    /// Restore all health and magic points to their max
    pub fn heal_full(&mut self) -> (i32, i32) {
        (self.heal(self.max_hp()), self.restore_mp(self.max_mp()))
    }

    /// How many experience points are required to move to the next level.
    pub fn xp_for_next(&self) -> i32 {
        let exp = 1.5;
        let base_xp = 30.0;
        (base_xp * (self.level as f64).powf(exp)) as i32
    }

    /// Generate a randomized damage number based on the attacker strength
    /// and the receiver strength.
    /// The second element is the mp cost of the attack, if any.
    pub fn damage(&self, receiver: &Self) -> (i32, i32) {
        let (damage, mp_cost) = if self.can_magic_attack() {
            (self.magic_attack(), self.mp_cost())
        } else {
            (self.physical_attack(), 0)
        };

        (max(1, damage - receiver.deffense()), mp_cost)
    }

    pub fn max_hp(&self) -> i32 {
        self.max_hp + self.rings.hp(self.max_hp)
    }

    pub fn max_mp(&self) -> i32 {
        self.max_mp + self.rings.mp(self.max_mp)
    }

    pub fn speed(&self) -> i32 {
        self.speed + self.rings.speed(self.speed)
    }

    pub fn physical_attack(&self) -> i32 {
        let base = self.strength + self.rings.attack(self.strength);
        if self.class.is_magic() {
            base / 3
        } else {
<<<<<<< HEAD
            let sword_str = self.sword.as_ref().map_or(0, |s| s.strength());
            base + sword_str
=======
            self.strength + self.equip.attack()
>>>>>>> 64341a48
        }
    }

    pub fn magic_attack(&self) -> i32 {
        if self.class.is_magic() {
            let base = self.strength * 3;
            base + self.rings.magic(base)
        } else {
            0
        }
    }

    /// The character's class enables magic and there's enough mp left
    pub fn can_magic_attack(&self) -> bool {
        self.class.is_magic() && self.current_mp >= self.mp_cost()
    }

    fn mp_cost(&self) -> i32 {
        // each magic attack costs one third of the "canonical" mp total for this level
        self.class.mp.as_ref().map_or(0, |mp| mp.at(self.level) / 3)
    }

    pub fn deffense(&self) -> i32 {
<<<<<<< HEAD
        // we could incorporate strength here, but it's not clear if wouldn't just be noise
        // and it could also made it hard to make damage to stronger enemies
        let shield = self.shield.as_ref().map_or(0, |s| s.strength());
        let rings = self.rings.deffense(self.strength);
        shield + rings
=======
        self.equip.deffense()
>>>>>>> 64341a48
    }

    /// How many experience points are gained by inflicting damage to an enemy.
    pub fn xp_gained(&self, receiver: &Self, damage: i32) -> i32 {
        let class_multiplier = match receiver.class.category {
            class::Category::Rare => 3,
            class::Category::Legendary => 5,
            _ => 1,
        };

        if receiver.level > self.level {
            damage * (1 + receiver.level - self.level) * class_multiplier
        } else {
            damage / (1 + self.level - receiver.level) * class_multiplier
        }
    }

    /// Return the status that this character's attack should inflict on the receiver.
    pub fn inflicted_status_effect(&self) -> Option<(StatusEffect, u32)> {
        // at some point the player could generate it depending on the equipment
        self.class.inflicts
    }

    pub fn maybe_remove_status_effect(&mut self) -> bool {
        if self.status_effect.is_some() {
            self.status_effect = None;
            return true;
        }
        false
    }

    /// If the character suffers from a damage-producing status effect, apply it.
    pub fn receive_status_effect_damage(&mut self) -> Result<Option<i32>, Dead> {
        // NOTE: in the future we could have a positive status that e.g. regen hp
        match self.status_effect {
            Some(StatusEffect::Burn) | Some(StatusEffect::Poison) => {
                let damage = std::cmp::max(1, self.max_hp / 20);
                let damage = random().damage(damage);
                self.receive_damage(damage)?;
                Ok(Some(damage))
            }
            _ => Ok(None),
        }
    }

    /// Return the player level rounded to offer items at "pretty levels", e.g.
    /// potion[1], sword[5]
    pub fn rounded_level(self: &Character) -> i32 {
        // allow level 1 or level 5n
        std::cmp::max(1, (self.level / 5) * 5)
    }

    /// Put the given ring in the left, moving the left (if any) to the right
    /// and returning the right (if any)
    // TODO update comment
    pub fn equip_ring(&mut self, ring: Ring) -> Option<Ring> {
        // Remove the right ring and unapply its side-effects
        let old_right = if let Some(removed) = self.rings.right.take() {
            self.unequip_ring_side_effect(&removed);
            Some(removed)
        } else {
            None
        };

        // put the new ring in left, pushing the previous one
        self.equip_ring_side_effect(&ring);
        self.rings.right = self.rings.left.replace(ring);

        old_right
    }

    /// TODO explain
    fn equip_ring_side_effect(&mut self, ring: &Ring) {
        match ring {
            Ring::HP => {
                self.current_hp += (ring.factor() * self.max_hp as f64) as i32;
            }
            Ring::MP => {
                self.current_mp += (ring.factor() * self.max_mp as f64) as i32;
            }
            _ => {}
        }
    }

    /// TODO explain
    fn unequip_ring_side_effect(&mut self, ring: &Ring) {
        match ring {
            Ring::HP => {
                let to_remove = (ring.factor() * self.max_hp as f64) as i32;
                self.current_hp = std::cmp::max(1, self.current_hp - to_remove);
            }
            Ring::MP => {
                let to_remove = (ring.factor() * self.max_mp as f64) as i32;
                self.current_mp = std::cmp::max(1, self.current_mp - to_remove);
            }
            _ => {}
        }
    }
}

#[cfg(test)]
mod tests {
    use super::*;
    use class::Stat;

    fn new_char() -> Character {
        Character::new(
            Class {
                name: "test".to_string(),
                category: class::Category::Player,
                hp: Stat(25, 7),
                mp: None,
                strength: Stat(10, 3),
                speed: Stat(10, 2),
                inflicts: None,
            },
            1,
        )
    }

    #[test]
    fn test_new() {
        let hero = new_char();

        assert_eq!(1, hero.level);
        assert_eq!(0, hero.xp);

        assert_eq!(hero.class.hp.base(), hero.current_hp);
        assert_eq!(hero.class.hp.base(), hero.max_hp);
        assert_eq!(hero.class.strength.base(), hero.strength);
        assert_eq!(hero.class.speed.base(), hero.speed);
        assert!(hero.status_effect.is_none());
    }

    #[test]
    fn test_increase_level() {
        let mut hero = new_char();

        // assert what we're assuming are the params in the rest of the test
        assert_eq!(7, hero.class.hp.increase());
        assert_eq!(3, hero.class.strength.increase());
        assert_eq!(2, hero.class.speed.increase());

        hero.max_hp = 20;
        hero.current_hp = 20;
        hero.strength = 10;
        hero.speed = 5;

        hero.increase_level();
        assert_eq!(2, hero.level);
        assert_eq!(27, hero.max_hp);
        assert_eq!(13, hero.strength);
        assert_eq!(7, hero.speed);

        let damage = 7;
        hero.current_hp -= damage;

        hero.increase_level();
        assert_eq!(3, hero.level);
        assert_eq!(hero.current_hp, hero.max_hp - damage);
    }

    #[test]
    fn test_damage() {
        let mut hero = new_char();
        let mut foe = new_char();

        // 1 vs 1
        hero.strength = 10;
        foe.strength = 10;
        assert_eq!(10, hero.damage(&foe).0);

        // level 1 vs level 2
        foe.level = 2;
        foe.strength = 15;
        assert_eq!(10, hero.damage(&foe).0);

        // level 2 vs level 1
        assert_eq!(15, foe.damage(&hero).0);

        // level 1 vs level 5
        foe.level = 5;
        foe.strength = 40;
        assert_eq!(10, hero.damage(&foe).0);

        // level 5 vs level 1
        assert_eq!(40, foe.damage(&hero).0);
    }

    #[test]
    fn test_xp_gained() {
        let hero = new_char();
        let mut foe = new_char();
        let damage = 10;

        // 1 vs 1 -- no level-based effect
        let xp = hero.xp_gained(&foe, damage);
        assert_eq!(damage, xp);

        // level 1 vs level 2
        foe.level = 2;
        let xp = hero.xp_gained(&foe, damage);
        assert_eq!(2 * damage, xp);

        // level 2 vs level 1
        let xp = foe.xp_gained(&hero, damage);
        assert_eq!(damage / 2, xp);

        // level 1 vs level 5
        foe.level = 5;
        let xp = hero.xp_gained(&foe, damage);
        assert_eq!(5 * damage, xp);

        // level 5 vs level 1
        let xp = foe.xp_gained(&hero, damage);
        assert_eq!(damage / 5, xp);
    }

    #[test]
    fn test_xp_for_next() {
        let mut hero = new_char();
        assert_eq!(30, hero.xp_for_next());
        hero.increase_level();
        assert_eq!(84, hero.xp_for_next());
        hero.increase_level();
        assert_eq!(155, hero.xp_for_next());
    }

    #[test]
    fn test_add_experience() {
        let mut hero = new_char();
        assert_eq!(1, hero.level);
        assert_eq!(0, hero.xp);

        assert_eq!(0, hero.add_experience(20));
        assert_eq!(1, hero.level);
        assert_eq!(20, hero.xp);

        assert_eq!(1, hero.add_experience(25));
        assert_eq!(2, hero.level);
        assert_eq!(15, hero.xp);

        // multiple increases at once
        let mut hero = new_char();
        assert_eq!(2, hero.add_experience(120));
        assert!(hero.xp < hero.xp_for_next());
        assert_eq!(3, hero.level);
        assert_eq!(6, hero.xp);
    }

    #[test]
    fn test_heal() {
        let mut hero = new_char();
        assert_eq!(25, hero.max_hp);
        assert_eq!(25, hero.current_hp);

        assert_eq!(0, hero.heal(100));
        assert_eq!(25, hero.max_hp);
        assert_eq!(25, hero.current_hp);

        assert_eq!(0, hero.heal_full().0);
        assert_eq!(25, hero.max_hp);
        assert_eq!(25, hero.current_hp);

        hero.current_hp = 10;
        assert_eq!(5, hero.heal(5));
        assert_eq!(25, hero.max_hp);
        assert_eq!(15, hero.current_hp);

        assert_eq!(10, hero.heal(100));
        assert_eq!(25, hero.max_hp);
        assert_eq!(25, hero.current_hp);

        hero.current_hp = 10;
        assert_eq!(15, hero.heal_full().0);
        assert_eq!(25, hero.max_hp);
        assert_eq!(25, hero.current_hp);
    }

    #[test]
    fn test_overflow() {
        let mut hero = Character::player();

        while hero.level < 500 {
            hero.add_experience(hero.xp_for_next());
            hero.equip.sword = Some(equipment::Weapon::Sword(hero.level));
            let turns_unarmed = hero.max_hp / hero.strength;
            let turns_armed = hero.max_hp / hero.physical_attack();
            println!(
                "hero[{}] next={} hp={} spd={} str={} att={} turns_u={} turns_a={}",
                hero.level,
                hero.xp_for_next(),
                hero.max_hp,
                hero.speed,
                hero.strength,
                hero.physical_attack(),
                turns_unarmed,
                turns_armed
            );

            assert!(hero.max_hp > 0);
            assert!(hero.speed > 0);
            assert!(hero.physical_attack() > 0);

            assert!(turns_armed < turns_unarmed);
            assert!(turns_armed < 20);
        }
        // assert!(false);
    }

    #[test]
    fn test_receive_status_effect_damage() {
        let mut hero = new_char();
        assert_eq!(25, hero.current_hp);

        hero.receive_status_effect_damage().unwrap_or_default();
        assert_eq!(25, hero.current_hp);

        hero.status_effect = Some(StatusEffect::Burn);
        hero.receive_status_effect_damage().unwrap_or_default();
        assert_eq!(24, hero.current_hp);

        hero.status_effect = Some(StatusEffect::Poison);
        hero.receive_status_effect_damage().unwrap_or_default();
        assert_eq!(23, hero.current_hp);

        hero.maybe_remove_status_effect();
        hero.receive_status_effect_damage().unwrap_or_default();
        assert_eq!(23, hero.current_hp);

        hero.status_effect = Some(StatusEffect::Burn);
        hero.current_hp = 1;
        assert!(hero.receive_status_effect_damage().is_err());
        assert!(hero.is_dead());
    }

    #[test]
    fn test_class_change() {
        let mut player = Character::player();
        player.xp = 20;
        player.equip.sword = Some(equipment::Weapon::Sword(1));

        let warrior_class = Class::player_by_name("warrior").unwrap();
        let thief_class = Class::player_by_name("thief").unwrap();

        // attempt change to same class
        assert_eq!("warrior", player.class.name);
        assert!(player.change_class("warrior").is_ok());
        assert_eq!("warrior", player.class.name);
        assert_eq!(20, player.xp);
        assert_eq!(player.max_hp, warrior_class.hp.base());
        assert_eq!(player.strength, warrior_class.strength.base());
        assert_eq!(player.speed, warrior_class.speed.base());
        assert!(player.equip.sword.is_some());

        // attempt change to unknown class
        assert!(player.change_class("choripan").is_err());

        // attempt change to different class at level 1 (reset)
        assert!(player.change_class("thief").is_ok());
        assert_eq!("thief", player.class.name);
        assert_eq!(0, player.xp);
        assert_eq!(player.max_hp, thief_class.hp.base());
        assert_eq!(player.strength, thief_class.strength.base());
        assert_eq!(player.speed, thief_class.speed.base());
        assert!(player.equip.sword.is_some());

        // attempt change to different class at level 2
        player.level = 2;
        player.xp = 20;
        assert!(player.change_class("warrior").is_ok());
        assert_eq!("warrior", player.class.name);
        assert_eq!(0, player.xp);
        assert_eq!(player.max_hp, thief_class.hp.base());
        assert_eq!(player.strength, thief_class.strength.base());
        assert_eq!(player.speed, thief_class.speed.base());
        assert!(player.equip.sword.is_some());
    }

    #[test]
    fn test_change_to_magic_class() {
        let mut player = Character::player();
        assert_eq!("warrior", player.class.name);
        assert_eq!(0, player.max_mp);
        assert_eq!(0, player.current_mp);

        // when changing at level 1, it's a re-roll of the character
        player.change_class("mage").unwrap_or_default();
        let base_mp = player.class.mp.as_ref().map_or(0, |mp| mp.base());
        assert!(base_mp > 0);
        assert_eq!(base_mp, player.max_mp);
        assert_eq!(base_mp, player.current_mp);

        player.change_class("warrior").unwrap_or_default();
        assert_eq!(0, player.max_mp);
        assert_eq!(0, player.current_mp);

        player.increase_level();
        player.increase_level();
        assert_eq!(0, player.max_mp);
        assert_eq!(0, player.current_mp);

        // in level > 1, change to magic class should give base magic instead of zero
        player.change_class("mage").unwrap_or_default();
        assert_eq!(base_mp, player.max_mp);
        assert_eq!(base_mp, player.current_mp);
    }

    #[test]
    fn test_magic_attacks() {
        let mut hero = Character::player();
        let foe = new_char();

        assert_eq!("warrior", hero.class.name);
        assert!(!hero.can_magic_attack());
        let base_strength = hero.class.strength.base();

        // warrior mp = 0
        assert_eq!((base_strength, 0), hero.damage(&foe));

        // warrior with non zero mp, mp = 0
        // (this can happen if accumulated mp via class change)
        hero.current_mp = 10;
        hero.max_mp = 10;
        assert!(!hero.can_magic_attack());
        assert_eq!((base_strength, 0), hero.damage(&foe));

        // warrior + sword, increased damage + mp = 0
        let sword = equipment::Weapon::Sword(hero.level);
        let sword_strength = sword.strength();
        hero.equip.sword = Some(sword);
        assert_eq!((base_strength + sword_strength, 0), hero.damage(&foe));

        let mut mage = Character::player();
        mage.change_class("mage").unwrap_or_default();
        assert_eq!("mage", mage.class.name);
        assert!(mage.can_magic_attack());

        // mage with enough mp, -mp, *3
        let base_strength = mage.class.strength.base();
        assert_eq!((base_strength * 3, mage.max_mp / 3), mage.damage(&foe));

        // enough for one more
        mage.current_mp = mage.max_mp / 3;
        assert!(mage.can_magic_attack());
        assert_eq!((base_strength * 3, mage.max_mp / 3), mage.damage(&foe));

        // same with sword
        mage.equip.sword = Some(equipment::Weapon::Sword(hero.level));
        assert_eq!((base_strength * 3, mage.max_mp / 3), mage.damage(&foe));

        // mage without enough mp, 0 mp, /3
        mage.current_mp = mage.max_mp / 3 - 1;
        assert!(!mage.can_magic_attack());
        assert_eq!((base_strength / 3, 0), mage.damage(&foe));
    }
}<|MERGE_RESOLUTION|>--- conflicted
+++ resolved
@@ -1,9 +1,5 @@
 use crate::item::equipment;
-<<<<<<< HEAD
-use crate::item::equipment::Equipment;
 use crate::item::ring::{Ring, RingSet};
-=======
->>>>>>> 64341a48
 use crate::randomizer::{random, Randomizer};
 use class::Class;
 use serde::{Deserialize, Serialize};
@@ -16,13 +12,9 @@
 #[serde(default)]
 pub struct Character {
     pub class: Class,
-<<<<<<< HEAD
-    pub sword: Option<equipment::Sword>,
-    pub shield: Option<equipment::Shield>,
+    pub equip: equipment::Equipment,
+    // FIXME merge into equip
     pub rings: RingSet,
-=======
-    pub equip: equipment::Equipment,
->>>>>>> 64341a48
 
     pub level: i32,
     pub xp: i32,
@@ -76,6 +68,7 @@
         let mut character = Self {
             class,
             equip: equipment::Equipment::new(),
+            rings: RingSet::new(),
             level: 1,
             xp: 0,
             max_hp,
@@ -85,7 +78,6 @@
             strength,
             speed,
             status_effect: None,
-            rings: RingSet::new(),
         };
 
         for _ in 1..level {
@@ -253,16 +245,12 @@
     }
 
     pub fn physical_attack(&self) -> i32 {
-        let base = self.strength + self.rings.attack(self.strength);
+        let attack = self.strength + self.rings.attack(self.strength);
         if self.class.is_magic() {
-            base / 3
+            attack / 3
         } else {
-<<<<<<< HEAD
-            let sword_str = self.sword.as_ref().map_or(0, |s| s.strength());
-            base + sword_str
-=======
-            self.strength + self.equip.attack()
->>>>>>> 64341a48
+            // FIXME this is not correct, magician should get weapon bonus for physycal attacks
+            attack + self.equip.attack()
         }
     }
 
@@ -286,15 +274,7 @@
     }
 
     pub fn deffense(&self) -> i32 {
-<<<<<<< HEAD
-        // we could incorporate strength here, but it's not clear if wouldn't just be noise
-        // and it could also made it hard to make damage to stronger enemies
-        let shield = self.shield.as_ref().map_or(0, |s| s.strength());
-        let rings = self.rings.deffense(self.strength);
-        shield + rings
-=======
-        self.equip.deffense()
->>>>>>> 64341a48
+        self.equip.deffense() + self.rings.deffense(self.strength)
     }
 
     /// How many experience points are gained by inflicting damage to an enemy.
