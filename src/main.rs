--- conflicted
+++ resolved
@@ -128,14 +128,11 @@
         Command::Reset { .. } => game.reset(),
         Command::Buy { item } => shop(&mut game, &item),
         Command::Use { item } => use_item(&mut game, &item),
-<<<<<<< HEAD
-        Command::NewClass { subclass } => add_new_class(&mut game, &subclass),
-=======
         Command::Todo => {
             let (todo, done) = game.quests.list(&game);
             log::quest_list(&todo, &done);
-        }
->>>>>>> 01f40a19
+        },
+        Command::NewClass { subclass } => add_new_class(&mut game, &subclass),
     }
 
     game.save().unwrap();
