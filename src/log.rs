--- conflicted
+++ resolved
@@ -26,92 +26,8 @@
     *PLAIN.get().unwrap_or(&false)
 }
 
-<<<<<<< HEAD
-pub fn handle(game: &Game, event: &Event) {
-    match event {
-        Event::EnemyAppears { enemy } => {
-            enemy_appears(enemy, &game.location);
-        }
-        Event::Attack {
-            enemy,
-            kind,
-            damage,
-            mp_cost,
-        } => {
-            let character = enemy.unwrap_or(&game.player);
-            attack(character, kind, *damage, *mp_cost);
-        }
-        Event::StatusEffect { enemy, hp, mp } => {
-            let character = enemy.unwrap_or(&game.player);
-            status_effect(character, *hp, *mp);
-        }
-        Event::BattleWon {
-            xp,
-            levels_up,
-            gold,
-            items,
-            ..
-        } => {
-            battle_won(game, *xp, *levels_up, *gold, items);
-        }
-        Event::BattleLost => {
-            battle_lost(&game.player);
-        }
-        Event::ChestFound {
-            is_tombstone: false,
-            items,
-            gold,
-        } => {
-            chest(items, *gold);
-        }
-        Event::ChestFound {
-            is_tombstone: true,
-            items,
-            gold,
-        } => {
-            tombstone(items, *gold);
-        }
-        Event::Bribe { cost } => {
-            bribe(&game.player, *cost);
-        }
-        Event::RunAway { success } => {
-            run_away(&game.player, *success);
-        }
-        Event::Heal {
-            item: Some(item),
-            recovered_hp,
-            recovered_mp,
-            healed,
-        } => {
-            heal_item(&game.player, item, *recovered_hp, *recovered_mp, *healed);
-        }
-        Event::Heal {
-            item: None,
-            recovered_hp,
-            recovered_mp,
-            healed,
-        } => {
-            heal(
-                &game.player,
-                &game.location,
-                *recovered_hp,
-                *recovered_mp,
-                *healed,
-            );
-        }
-        Event::ClassChanged { lost_xp } => change_class(&game.player, &game.location, *lost_xp),
-        Event::StoneUsed { stat, increase } => {
-            stat_increase(&game.player, *stat, *increase);
-        }
-        Event::LevelUp { .. } => {}
-        Event::ItemBought { .. } => {}
-        Event::ItemUsed { .. } => {}
-        Event::GameReset => {}
-    }
-=======
 pub fn enemy_appears(enemy: &Character, location: &Location) {
     log(enemy, location, "");
->>>>>>> 067c7fb8
 }
 
 pub fn attack(character: &Character, attack: &AttackType, damage: i32, mp_cost: i32) {
@@ -225,15 +141,6 @@
     log(player, location, &lost_text);
 }
 
-<<<<<<< HEAD
-// FIXME experiment
-pub fn attack(character: &Character, attack: &AttackType, damage: i32, mp_cost: i32) {
-    if !quiet() {
-        battle_log(
-            character,
-            &format_attack(character, attack, damage, mp_cost),
-        );
-=======
 pub fn stat_increase(player: &Character, stat: &str, increase: i32) {
     let suffix = if stat == "level" {
         level_up(increase)
@@ -251,7 +158,6 @@
         short_status(game);
     } else {
         long_status(game)
->>>>>>> 067c7fb8
     }
 }
 
