# Changelog

## Unreleased
<<<<<<< HEAD
### Added
* a `rpg reset --hard` flag to remove data files and forget information from previous plays #46
* Quest system #47
* Tutorial quests #49
* `rpg ls` command to look for chests at the current location #51
* Example sh file #54
* Status effects #48
### Changed
* Game data is now serialized to JSON to allow extending it without breaking backwards compatibility.
* Tombstones are found with `rpg ls` instead of automatically #52
=======
### Changed
* Game data is now serialized to JSON to allow extending it without breaking backwards compatibility.
>>>>>>> 16e9bdec

## [0.4.0](https://github.com/facundoolano/rpg-cli/releases/tag/0.4.0) - 2021-06-05
### Added
* This Changelog
* `rpg cd -f` sets the hero location without initiating battles, intended for custom shell integrations
* `rpg battle` initiates a battle (with a probability) at the hero's current location.
* --quiet,-q option to reduce output while changing directories and printing the hero status.
* --plain to facilitate scripting around the hero stats.
* Documentation for shell integrations.

### Changed
* General command overhaul, now all actions are done via a subcommand: `rpg cd`, `rpg stat`, etc., with status printing being the default.
* `rpg cd` without args moves the hero to home and `rpg cd -` moves it to `$OLDPWD` (when present) to match the `cd` behavior 4ba4c59
* --shop,-s renamed to buy,b and --inventory,-i renamed to use,u f737a81
* Removed most empty lines from output.

## [0.3.0](https://github.com/facundoolano/rpg-cli/releases/tag/0.3.0) - 2021-05-28
### Added
* Binary upload from travis on GitHub releases #36
* Experimental support for windows #35
* Different OS tests in travis 3a7eb6b

### Changed
* Print version number in help 8efdead
* Rebalancing of character stats to prevent overgrowth #33
* Several updates to the README instructions

### Fixed
* Prevent overflow bug at high levels #33
* Keep items sorted when printing the character status #15
* Missing Cargo.lock checked into the repository #26

## [0.2.0](https://github.com/facundoolano/rpg-cli/releases/tag/0.2.0) - 2021-05-23

## [0.1.0](https://github.com/facundoolano/rpg-cli/releases/tag/0.1.0) - 2021-05-06<|MERGE_RESOLUTION|>--- conflicted
+++ resolved
@@ -1,7 +1,6 @@
 # Changelog
 
 ## Unreleased
-<<<<<<< HEAD
 ### Added
 * a `rpg reset --hard` flag to remove data files and forget information from previous plays #46
 * Quest system #47
@@ -9,13 +8,10 @@
 * `rpg ls` command to look for chests at the current location #51
 * Example sh file #54
 * Status effects #48
+
 ### Changed
 * Game data is now serialized to JSON to allow extending it without breaking backwards compatibility.
 * Tombstones are found with `rpg ls` instead of automatically #52
-=======
-### Changed
-* Game data is now serialized to JSON to allow extending it without breaking backwards compatibility.
->>>>>>> 16e9bdec
 
 ## [0.4.0](https://github.com/facundoolano/rpg-cli/releases/tag/0.4.0) - 2021-06-05
 ### Added
