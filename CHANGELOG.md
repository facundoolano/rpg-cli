# Changelog

## Unreleased
<<<<<<< HEAD
### Added
* a `rpg reset --hard` flag to remove data files and forget information from previous plays #46
* Quest system #47
* Tutorial quests #49
* `rpg ls` command to look for chests at the current location #51
* Example sh file #54
* Status effects #48
### Changed
* Tombstones are found with `rpg ls` instead of automatically #52
=======
### Changed
* Game data is now serialized to JSON to allow extending it without breaking backwards compatibility.
>>>>>>> c18ccbbb

## [0.4.0](https://github.com/facundoolano/rpg-cli/releases/tag/0.4.0) - 2021-06-05
### Added
* This Changelog
* `rpg cd -f` sets the hero location without initiating battles, intended for custom shell integrations
* `rpg battle` initiates a battle (with a probability) at the hero's current location.
* --quiet,-q option to reduce output while changing directories and printing the hero status.
* --plain to facilitate scripting around the hero stats.
* Documentation for shell integrations.

### Changed
* General command overhaul, now all actions are done via a subcommand: `rpg cd`, `rpg stat`, etc., with status printing being the default.
* `rpg cd` without args moves the hero to home and `rpg cd -` moves it to `$OLDPWD` (when present) to match the `cd` behavior 4ba4c59
* --shop,-s renamed to buy,b and --inventory,-i renamed to use,u f737a81
* Removed most empty lines from output.

## [0.3.0](https://github.com/facundoolano/rpg-cli/releases/tag/0.3.0) - 2021-05-28
### Added
* Binary upload from travis on GitHub releases #36
* Experimental support for windows #35
* Different OS tests in travis 3a7eb6b

### Changed
* Print version number in help 8efdead
* Rebalancing of character stats to prevent overgrowth #33
* Several updates to the README instructions

### Fixed
* Prevent overflow bug at high levels #33
* Keep items sorted when printing the character status #15
* Missing Cargo.lock checked into the repository #26

## [0.2.0](https://github.com/facundoolano/rpg-cli/releases/tag/0.2.0) - 2021-05-23

## [0.1.0](https://github.com/facundoolano/rpg-cli/releases/tag/0.1.0) - 2021-05-06<|MERGE_RESOLUTION|>--- conflicted
+++ resolved
@@ -1,7 +1,6 @@
 # Changelog
 
 ## Unreleased
-<<<<<<< HEAD
 ### Added
 * a `rpg reset --hard` flag to remove data files and forget information from previous plays #46
 * Quest system #47
@@ -10,11 +9,8 @@
 * Example sh file #54
 * Status effects #48
 ### Changed
+* Game data is now serialized to JSON to allow extending it without breaking backwards compatibility.
 * Tombstones are found with `rpg ls` instead of automatically #52
-=======
-### Changed
-* Game data is now serialized to JSON to allow extending it without breaking backwards compatibility.
->>>>>>> c18ccbbb
 
 ## [0.4.0](https://github.com/facundoolano/rpg-cli/releases/tag/0.4.0) - 2021-06-05
 ### Added
